--- conflicted
+++ resolved
@@ -24,7 +24,7 @@
         name: str,
         frameskip: int = 1,
         autoreset: bool = True,
-        delay_init: bool = False,
+        delay_setup: bool = False,
     ):
         """
         Initialize a :class:`Environment`.
@@ -34,15 +34,15 @@
             frameskip: Number of times ``step`` will be called with the same action.
             autoreset: Automatically reset the environment when the OpenAI environment
                       returns ``end = True``.
-            delay_init: If ``True`` do not initialize the ``gym.Environment`` \
+            delay_setup: If ``True`` do not initialize the ``gym.Environment`` \
                      and wait for ``setup`` to be called later.
 
         """
         self._name = name
         self.frameskip = frameskip
         self.autoreset = autoreset
-        self.delay_init = delay_init
-        if not delay_init:
+        self.delay_setup = delay_setup
+        if not delay_setup:
             self.setup()
 
     @property
@@ -116,22 +116,22 @@
         actions: Union[numpy.ndarray, Iterable[Union[numpy.ndarray, int]]],
         states: Union[numpy.ndarray, Iterable] = None,
         dt: Union[int, numpy.ndarray] = 1,
-    ) -> Tuple[numpy.ndarray, ...]:
+    ) -> Tuple[Union[list, numpy.ndarray], ...]:
         """
         Vectorized version of the `step` method. It allows to step a vector of \
         states and actions.
 
-        The signature and behaviour is the same as `step`, but taking a list of \
+        The signature and behaviour is the same as `step`, but taking a list of
         states, actions and dts as input.
 
         Args:
             actions: Iterable containing the different actions to be applied.
             states: Iterable containing the different states to be set.
-            dt: int or array containing the frameskips that will be applied.
-
-        Returns:
-            if states is None returns ``(observs, rewards, ends, infos)``
-            else returns ``(new_states, observs, rewards, ends, infos)``
+            dt: int or array containing the consecutive that will be applied to each state.
+
+        Returns:
+            if states is `None` returns `(observs, rewards, ends, infos)`
+            else returns `(new_states, observs, rewards, ends, infos)`.
 
         """
         dt = (
@@ -144,6 +144,17 @@
         data = [self.step(action, state, dt=dt) for action, state, dt in zip(actions, states, dt)]
         return tuple(list(x) for x in zip(*data))
 
+    def clone(self, **kwargs) -> "BaseEnvironment":
+        """Return a copy of the environment."""
+        clone_kwargs = dict(
+            name=self.name,
+            frameskip=self.frameskip,
+            autoreset=self.autoreset,
+            delay_setup=self.delay_setup,
+        )
+        clone_kwargs.update(kwargs)
+        return self.__class__(**clone_kwargs)
+
     def setup(self) -> None:
         """
         Run environment initialization.
@@ -226,10 +237,6 @@
         are interpreted as RGB images with channels (Height, Width, RGB)
         """
         return None
-
-    def clone(self) -> "BaseEnvironment":
-        """Return a copy of the environment."""
-        raise NotImplementedError()
 
 
 class PlanEnvironment(BaseEnvironment):
@@ -242,7 +249,7 @@
         episodic_live: bool = False,
         autoreset: bool = True,
         wrappers: Iterable[wrap_callable] = None,
-        delay_init: bool = False,
+        delay_setup: bool = False,
         remove_time_limit=True,
     ):
         """
@@ -257,7 +264,7 @@
             wrappers: Wrappers that will be applied to the underlying OpenAI env.
                 Every element of the iterable can be either a :class:`gym.Wrapper`
                 or a tuple containing ``(gym.Wrapper, kwargs)``.
-            delay_init: If ``True`` do not initialize the :class:`gym.Environment`
+            delay_setup: If ``True`` do not initialize the :class:`gym.Environment`
                 and wait for ``setup`` to be called later.
             remove_time_limit: If True, remove the time limit from the environment.
 
@@ -270,7 +277,7 @@
             name=name,
             frameskip=frameskip,
             autoreset=autoreset,
-            delay_init=delay_init,
+            delay_setup=delay_setup,
         )
 
     @property
@@ -342,7 +349,7 @@
             ``obs`` if ```return_state`` is ``True`` else return ``(state, obs)``.
 
         """
-        if self.gym_env is None and self.delay_init:
+        if self.gym_env is None and self.delay_setup:
             self.setup()
         obs = self.gym_env.reset()
         return (self.get_state(), obs) if return_state else obs
@@ -394,16 +401,12 @@
         if hasattr(self.action_space, "sample"):
             return self.action_space.sample()
 
-    def clone(self) -> "PlanEnvironment":
+    def clone(self, **kwargs) -> "PlanEnvironment":
         """Return a copy of the environment."""
-        return self.__class__(
-            name=self.name,
-            frameskip=self.frameskip,
-            wrappers=self._wrappers,
-            episodic_live=self.episodic_life,
-            autoreset=self.autoreset,
-            delay_init=self.delay_init,
-        )
+        env_kwargs = dict(episodic_live=self.episodic_life, wrappers=self._wrappers)
+        env_kwargs.update(kwargs)
+        env: PlanEnvironment = super(PlanEnvironment, self).clone(**env_kwargs)
+        return env
 
     def close(self):
         """Close the underlying :class:`gym.Env`."""
@@ -473,7 +476,7 @@
         frameskip: int = 5,
         episodic_live: bool = False,
         autoreset: bool = True,
-        delay_init: bool = False,
+        delay_setup: bool = False,
         remove_time_limit: bool = True,
         obs_type: str = "rgb",  # ram | rgb | grayscale
         mode: int = 0,  # game mode, see Machado et al. 2018
@@ -493,12 +496,8 @@
                 in dt.
             episodic_live: Return ``end = True`` when losing a life.
             autoreset: Restart environment when reaching a terminal state.
-            delay_init: If ``True`` do not initialize the ``gym.Environment``
-<<<<<<< HEAD
-                        and wait for ``setup`` to be called later.
-=======
-                        and wait for ``init_env`` to be called later.
->>>>>>> 9a1482be
+            delay_setup: If ``True`` do not initialize the ``gym.Environment``
+                and wait for ``setup`` to be called later.
             remove_time_limit: If True, remove the time limit from the environment.
             obs_type: One of {"rgb", "ram", "grayscale"}.
             mode: Integer or string indicating the game mode, when available.
@@ -529,7 +528,7 @@
             episodic_live=episodic_live,
             autoreset=autoreset,
             wrappers=wrappers,
-            delay_init=delay_init,
+            delay_setup=delay_setup,
         )
 
     @property
@@ -580,9 +579,8 @@
             wrappers=self._wrappers,
             episodic_live=self.episodic_life,
             autoreset=self.autoreset,
-            delay_init=self.delay_init,
+            delay_setup=self.delay_setup,
             possible_to_win=self.possible_to_win,
-            clone_seeds=self.clone_seeds,
             mode=self.mode,
             difficulty=self.difficulty,
             obs_type=self.obs_type,
@@ -592,7 +590,7 @@
             remove_time_limit=self._remove_time_limit,
         )
         params.update(**kwargs)
-        return self.__class__(**params)
+        return super(VideogameEnvironment, self).clone(**params)
 
     def get_ram(self) -> np.ndarray:
         """Return the ram of the emulator as a numpy array."""
@@ -619,7 +617,7 @@
         name: str,
         frameskip: int = 1,
         autoreset: bool = True,
-        delay_init: bool = False,
+        delay_setup: bool = False,
         n_workers: int = 8,
         **kwargs,
     ):
@@ -632,7 +630,7 @@
             frameskip: Number of times ``step`` will be called with the same action.
             autoreset: Ignored. Always set to True. Automatically reset the environment
                 when the OpenAI environment returns ``end = True``.
-            delay_init: If ``True`` do not initialize the :class:`gym.Environment`
+            delay_setup: If ``True`` do not initialize the :class:`gym.Environment`
                 and wait for ``setup`` to be called later.
             env_callable: Callable that returns an instance of the environment
                 that will be parallelized.
@@ -655,7 +653,7 @@
             name=name,
             frameskip=frameskip,
             autoreset=autoreset,
-            delay_init=delay_init,
+            delay_setup=delay_setup,
         )
 
     @property
@@ -735,7 +733,7 @@
             env_class=self._env_class,
             name=self.name,
             frameskip=self.frameskip,
-            delay_init=self._env_class.SINGLETON,
+            delay_setup=self._env_class.SINGLETON,
             **self._env_kwargs,
         )
         callable_kwargs.update(kwargs)
@@ -750,9 +748,7 @@
         """
         Step the environment applying a given action from an arbitrary state.
 
-        If is not provided the signature matches the one from OpenAI gym. It allows
-        to apply arbitrary boundary conditions to define custom end states in case
-        the env was initialized with a "CustomDeath' object.
+        If is not provided the signature matches the `step` method from OpenAI gym.
 
         Args:
             action: Array containing the action to be applied.
@@ -884,7 +880,7 @@
         self_kwargs = dict(
             name=self.name,
             frameskip=self.frameskip,
-            delay_init=self.delay_init,
+            delay_setup=self.delay_setup,
             env_class=self._env_class,
             n_workers=self.n_workers,
             **self._env_kwargs,
